--- conflicted
+++ resolved
@@ -174,17 +174,13 @@
 .pypirc
 
 # data&vsc folder
-<<<<<<< HEAD
 data/*
-.vscode/
-log/*
-checkpoint/*
-TICdata.zip
-=======
 data/
 crawler/data/
 .vscode/
 
 # debug info
 crawler/debug.html
->>>>>>> e142eb18
+log/*
+checkpoint/*
+TICdata.zip